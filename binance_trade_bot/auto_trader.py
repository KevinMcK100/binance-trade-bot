--- conflicted
+++ resolved
@@ -236,18 +236,6 @@
 
             from_fee = self.manager.get_fee(pair.from_coin, self.config.BRIDGE, True)
             to_fee =  self.manager.get_fee(pair.to_coin, self.config.BRIDGE, False)
-<<<<<<< HEAD
-
-            if self.config.RATIO_CALC == self.config.RATIO_CALC_DEFAULT:
-                transaction_fee = from_fee + to_fee
-
-                ratio_dict[pair] = (
-                    coin_opt_coin_ratio - transaction_fee * self.config.SCOUT_MULTIPLIER * coin_opt_coin_ratio
-                ) - pair.ratio
-            if self.config.RATIO_CALC == self.config.RATIO_CALC_BAMOOXA:
-                transaction_fee = from_fee + to_fee - from_fee * to_fee
-
-=======
 
             if self.config.RATIO_CALC == self.config.RATIO_CALC_DEFAULT:
                 transaction_fee = from_fee + to_fee
@@ -258,7 +246,6 @@
             if self.config.RATIO_CALC == self.config.RATIO_CALC_SCOUT_MARGIN:
                 transaction_fee = from_fee + to_fee - from_fee * to_fee
 
->>>>>>> eaf59b05
                 ratio_dict[pair] = (1 - transaction_fee) * coin_opt_coin_ratio / pair.ratio - (1 + self.config.SCOUT_MULTIPLIER / 100)
         self.db.batch_log_scout(scout_logs)
         return (ratio_dict, prices)
