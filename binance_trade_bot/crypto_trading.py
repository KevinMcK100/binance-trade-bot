--- conflicted
+++ resolved
@@ -16,11 +16,7 @@
     config = Config()
     db = Database(logger, config)
     if config.ENABLE_PAPER_TRADING:
-<<<<<<< HEAD
-        manager = BinanceAPIManager.create_manager_paper_trading(config, db, logger, {config.BRIDGE.symbol: 188.0})
-=======
         manager = BinanceAPIManager.create_manager_paper_trading(config, db, logger, {config.BRIDGE.symbol: 1_000.0})
->>>>>>> 638d06a0
     else:
         manager = BinanceAPIManager.create_manager(config, db, logger)
 
