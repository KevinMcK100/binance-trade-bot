import json
import os
import time
from collections import namedtuple
from contextlib import contextmanager
from datetime import datetime as _datetime
from datetime import timedelta
from typing import List, Optional, Union

from socketio import Client
from socketio.exceptions import ConnectionError as SocketIOConnectionError
from sqlalchemy import create_engine, func, insert, select, update, Float, String
from sqlalchemy.orm import Session, scoped_session, sessionmaker


from .config import Config
from .logger import Logger
from .models import *  # pylint: disable=wildcard-import

LogScout = namedtuple("LogScout", ["pair", "target_ratio", "coin_price", "optional_coin_price"])


class Database:
    def __init__(self, logger: Logger, config: Config, uri="sqlite:///data/crypto_trading.db", isTest=False):
        self.logger = logger
        self.config = config
        self.engine = create_engine(uri)
        self.session_factory = scoped_session(sessionmaker(bind=self.engine))
        self.socketio_client = Client()
        self.isTest=isTest

    def socketio_connect(self):
        if self.isTest:    return False
        if self.socketio_client.connected and self.socketio_client.namespaces:
            return True
        try:
            if not self.socketio_client.connected:
                self.socketio_client.connect("http://api:5123", namespaces=["/backend"])
            while not self.socketio_client.connected or not self.socketio_client.namespaces:
                time.sleep(0.1)
            return True
        except SocketIOConnectionError:
            return False

    @contextmanager
    def db_session(self):
        """
        Creates a context with an open SQLAlchemy session.
        """
        session: Session = self.session_factory()
        yield session
        session.commit()
        session.close()

    def set_coins(self, symbols: List[str]):
        session: Session

        # Add coins to the database and set them as enabled or not
        with self.db_session() as session:
            # For all the coins in the database, if the symbol no longer appears
            # in the config file, set the coin as disabled
            coins: List[Coin] = session.query(Coin).all()
            for coin in coins:
                if coin.symbol not in symbols:
                    coin.enabled = False

            # For all the symbols in the config file, add them to the database
            # if they don't exist
            for symbol in symbols:
                coin = next((coin for coin in coins if coin.symbol == symbol), None)
                if coin is None:
                    session.add(Coin(symbol))
                else:
                    coin.enabled = True

        # For all the combinations of coins in the database, add a pair to the database
        with self.db_session() as session:
            coins: List[Coin] = session.query(Coin).filter(Coin.enabled).all()
            for from_coin in coins:
                for to_coin in coins:
                    if from_coin != to_coin:
                        pair = session.query(Pair).filter(Pair.from_coin == from_coin, Pair.to_coin == to_coin).first()
                        if pair is None:
                            session.add(Pair(from_coin, to_coin))

    def get_coins(self, only_enabled=True) -> List[Coin]:
        session: Session
        with self.db_session() as session:
            if only_enabled:
                coins = session.query(Coin).filter(Coin.enabled).all()
            else:
                coins = session.query(Coin).all()
            session.expunge_all()
            return coins

    def get_coin(self, coin: Union[Coin, str]) -> Coin:
        if isinstance(coin, Coin):
            return coin
        session: Session
        with self.db_session() as session:
            coin = session.query(Coin).get(coin)
            session.expunge(coin)
            return coin

    def get_current_coin(self) -> Optional[Coin]:
        session: Session
        with self.db_session() as session:
            current_coin = session.query(CurrentCoin).order_by(CurrentCoin.datetime.desc()).first()
            if current_coin is None:
                return None
            coin = current_coin.coin
            session.expunge(coin)
            return coin

    def get_pair(self, from_coin: Union[Coin, str], to_coin: Union[Coin, str]):
        from_coin = self.get_coin(from_coin)
        to_coin = self.get_coin(to_coin)
        session: Session
        with self.db_session() as session:
            pair: Pair = session.query(Pair).filter(Pair.from_coin == from_coin, Pair.to_coin == to_coin).first()
            session.expunge(pair)
            return pair

    def get_pairs_from(self, from_coin: Union[Coin, str], only_enabled=True) -> List[Pair]:
        from_coin = self.get_coin(from_coin)
        session: Session
        with self.db_session() as session:
            pairs = session.query(Pair).filter(Pair.from_coin == from_coin)
            if only_enabled:
                pairs = pairs.filter(Pair.enabled.is_(True))
            pairs = pairs.all()
            session.expunge_all()
            return pairs

    def get_pairs(self, only_enabled=True) -> List[Pair]:
        session: Session
        with self.db_session() as session:
            pairs = session.query(Pair)
            if only_enabled:
                pairs = pairs.filter(Pair.enabled.is_(True))
            pairs = pairs.all()
            session.expunge_all()
            return pairs

    def batch_log_scout(self, logs: List[LogScout]):
        session: Session
        with self.db_session() as session:
            dt = _datetime.now()
            session.execute(
                insert(ScoutHistory),
                [
                    {
                        "pair_id": ls.pair.id,
                        "target_ratio": ls.target_ratio,
                        "current_coin_price": ls.coin_price,
                        "other_coin_price": ls.optional_coin_price,
                        "datetime": dt,
                    }
                    for ls in logs
                ],
            )

    def log_scout(
        self,
        pair: Pair,
        target_ratio: float,
        current_coin_price: float,
        other_coin_price: float,
    ):
        session: Session
        with self.db_session() as session:
            pair = session.merge(pair)
            sh = ScoutHistory(pair, target_ratio, current_coin_price, other_coin_price)
            session.add(sh)
            self.send_update(sh)

    def prune_scout_history(self):
        time_diff = _datetime.now() - timedelta(hours=self.config.SCOUT_HISTORY_PRUNE_TIME)
        session: Session
        with self.db_session() as session:
            session.query(ScoutHistory).filter(ScoutHistory.datetime < time_diff).delete()

    def prune_value_history(self):
        session: Session
        with self.db_session() as session:
<<<<<<< HEAD
            session.execute(hourly_update_query)
            session.execute(daily_update_query)
            session.execute(weekly_update_query)

            # Early commit to make sure the delete statements work properly.
            session.commit()

            # The last 24 hours worth of minutely entries will be kept, so
            # count(coins) * 1440 entries
            time_diff = _datetime.now() - timedelta(hours=24)
            session.query(CoinValue).filter(
                CoinValue.interval == Interval.MINUTELY, CoinValue.datetime < time_diff
            ).delete()

            # The last 28 days worth of hourly entries will be kept, so count(coins) * 672 entries
            time_diff = _datetime.now() - timedelta(days=28)
            session.query(CoinValue).filter(
                CoinValue.interval == Interval.HOURLY, CoinValue.datetime < time_diff
            ).delete()

            # The last years worth of daily entries will be kept, so count(coins) * 365 entries
            time_diff = _datetime.now() - timedelta(days=365)
            session.query(CoinValue).filter(
                CoinValue.interval == Interval.DAILY, CoinValue.datetime < time_diff
            ).delete()

            # All weekly entries will be kept forever

=======
            session.query(CoinValue).delete()
            
>>>>>>> 638d06a0
    def create_database(self):
        Base.metadata.create_all(self.engine)

    def start_trade_log(self, from_coin: Coin, to_coin: Coin, selling: bool):
        return TradeLog(self, from_coin, to_coin, selling)

    def send_update(self, model):
        if not self.socketio_connect():
            return

        self.socketio_client.emit(
            "update",
            {"table": model.__tablename__, "data": model.info()},
            namespace="/backend",
        )

    def migrate_old_state(self):
        """
        For migrating from old dotfile format to SQL db. This method should be removed in
        the future.
        """
        if os.path.isfile(".current_coin"):
            with open(".current_coin") as f:
                coin = f.read().strip()
                self.logger.info(f".current_coin file found, loading current coin {coin}")
                self.set_current_coin(coin)
            os.rename(".current_coin", ".current_coin.old")
            self.logger.info(".current_coin renamed to .current_coin.old - You can now delete this file")

        if os.path.isfile(".current_coin_table"):
            with open(".current_coin_table") as f:
                self.logger.info(".current_coin_table file found, loading into database")
                table: dict = json.load(f)
                session: Session
                with self.db_session() as session:
                    for from_coin, to_coin_dict in table.items():
                        for to_coin, ratio in to_coin_dict.items():
                            if from_coin == to_coin:
                                continue
                            pair = session.merge(self.get_pair(from_coin, to_coin))
                            pair.ratio = ratio
                            session.add(pair)

            os.rename(".current_coin_table", ".current_coin_table.old")
            self.logger.info(".current_coin_table renamed to .current_coin_table.old - " "You can now delete this file")

    def mirgate_multiple_coin_pnl(self):
        session: Session
        with self.db_session() as session:
            try:
                session.query(CurrentCoin).first()
            except Exception:
                session.execute('ALTER TABLE current_coin_history ADD COLUMN path_id INTEGER')
                session.commit()

    def batch_update_coin_values(self, cv_batch: List[CoinValue]):
        session: Session
        with self.db_session() as session:
            session.execute(
                insert(CoinValue),
                [
                    {
                        "coin_id": cv.coin.symbol,
                        "balance": cv.balance,
                        "usd_price": cv.usd_price,
                        "btc_price": cv.btc_price,
                        "interval": cv.interval,
                        "datetime": cv.datetime,
                    }
                    for cv in cv_batch
                ],
            )

    ####################################
    # Manual transaction DAO functions #
    ####################################

    def get_all_manual_transactions(self) -> List[Transaction]:
        session: Session
        with self.db_session() as session:
            tx = session.query(Transaction)
            tx = tx.all()
            session.expunge_all()
            return tx

    def set_manual_transaction(self, coin: Coin, coin_amount: float, bridge_price: float, deposit: bool) -> Transaction:
        session: Session
        with self.db_session() as session:
            coin = session.merge(coin)
            tx = Transaction(coin, coin_amount, bridge_price, deposit)
            session.add(tx)
            self.send_update(tx)
            session.expunge_all()
            return tx

    #################################
    # Multi-coin path DAO functions #
    #################################

    def set_current_coin(self, coin: Union[Coin, str], path: Path = None):
        coin = self.get_coin(coin)
        if path is None:
            path = self.set_new_coin_path()
        session: Session
        with self.db_session() as session:
            if isinstance(coin, Coin):
                coin = session.merge(coin)
            path = session.merge(path)
            cc = CurrentCoin(coin, path)
            session.add(cc)
            self.send_update(cc)

    def get_coin_path(self, coin: Union[Coin, str]) -> Optional[Path]:
        coin = self.get_coin(coin)
        session: Session
        with self.db_session() as session:
            current_coin = session.query(CurrentCoin).filter(CurrentCoin.coin == coin).order_by(
                CurrentCoin.datetime.desc()).first()
            if current_coin is None:
                return None
            path = current_coin.path
            session.expunge_all()
            return path

    def set_new_coin_path(self) -> Path:
        session: Session
        with self.db_session() as session:
            path = Path(True)
            session.add(path)
            # Flush so that SQLAlchemy fills in the id column
            session.flush()
            self.send_update(path)
            session.expunge_all()
            return path

    def deactivate_path(self, path: Path):
        session: Session
        with self.db_session() as session:
            updated_path: Trade = session.merge(path)
            updated_path.active = False
            self.send_update(updated_path)

    def get_active_coins(self) -> List[String]:
        session: Session
        with self.db_session() as session:
            active_paths = session.query(Path).filter(Path.active).all()
            active_path_ids = [path.id for path in active_paths]
            max_active = [x[0] for x in session.query(func.max(CurrentCoin.id)).group_by(CurrentCoin.path_id).all()]
            active_coins = session.query(CurrentCoin.coin_id).filter(CurrentCoin.path_id.in_(active_path_ids),
                                                                     CurrentCoin.id.in_(max_active)).all()
            session.expunge_all()
            return [x[0] for x in active_coins]

    def get_active_paths(self) -> List[Path]:
        session: Session
        with self.db_session() as session:
            active_paths = session.query(Path).filter(Path.active).all()
            session.commit()
            return active_paths

    ################################
    # Multi-coin PNL DAO functions #
    ################################

    def get_last_coin_pnl(self, coin: Union[Coin, str], path: Path) -> Optional[CoinPnl]:
        coin = self.get_coin(coin)
        session: Session
        with self.db_session() as session:
            pnl = session.query(CoinPnl).filter(CoinPnl.coin == coin, CoinPnl.path_id == path.id).order_by(
                CoinPnl.id.desc()).first()
            if pnl is None:
                return None
            session.expunge_all()
            return pnl

    def set_coin_pnl(self, path: Path, coin: Union[Coin, str], coin_amt: float, coin_price: float, coin_gain: float,
                     percent_gain: float, total_coin_gain: float, total_percent_gain: float,
                     base_asset_precision: int, bridge_precision: int) -> CoinPnl:
        coin = self.get_coin(coin)
        session: Session
        with self.db_session() as session:
            path = session.merge(path)
            coin = session.merge(coin)
            pnl = CoinPnl(path, coin, coin_amt, coin_price, coin_gain, percent_gain, total_coin_gain,
                          total_percent_gain, base_asset_precision, bridge_precision)
            session.add(pnl)
            # Flush so that SQLAlchemy fills in the id column
            session.flush()
            self.send_update(pnl)
            session.expunge_all()
            return pnl

    def update_coin_pnl_amt(self, coin_pnl: CoinPnl, coin_amt: float) -> CoinPnl:
        session: Session
        with self.db_session() as session:
            updated_pnl: CoinPnl = session.merge(coin_pnl)
            updated_pnl.coin_amount = coin_amt
            self.send_update(updated_pnl)
            return updated_pnl

    #########################
    # USD PNL DAO functions #
    #########################

    def get_last_usd_pnl(self, path: Path) -> Optional[UsdPnl]:
        session: Session
        with self.db_session() as session:
            usd_pnl = session.query(UsdPnl).filter(UsdPnl.path_id == path.id).order_by(UsdPnl.id.desc()).first()
            if usd_pnl is None:
                return None
            session.expunge_all()
            return usd_pnl

    def set_usd_pnl(self, path: Path, value: float, gain: float, percent_gain: float, total_gain: float,
                    total_percent_gain: float) -> UsdPnl:
        session: Session
        with self.db_session() as session:
            path = session.merge(path)
            usd_pnl = UsdPnl(path, value, gain, percent_gain, total_gain, total_percent_gain)
            session.add(usd_pnl)
            # Flush so that SQLAlchemy fills in the id column
            session.flush()
            self.send_update(usd_pnl)
            session.expunge_all()
            return usd_pnl

    def prune_usd_pnl(self):
        time_diff = _datetime.now() - timedelta(days=self.config.USD_PNL_PRUNE_TIME)
        session: Session
        with self.db_session() as session:
            session.query(UsdPnl).filter(UsdPnl.datetime < time_diff).delete()


class TradeLog:
    def __init__(self, db: Database, from_coin: Coin, to_coin: Coin, selling: bool):
        self.db = db
        session: Session
        with self.db.db_session() as session:
            from_coin = session.merge(from_coin)
            to_coin = session.merge(to_coin)
            self.trade = Trade(from_coin, to_coin, selling)
            session.add(self.trade)
            # Flush so that SQLAlchemy fills in the id column
            session.flush()
            self.db.send_update(self.trade)

    def set_ordered(self, alt_starting_balance, crypto_starting_balance, alt_trade_amount):
        session: Session
        with self.db.db_session() as session:
            trade: Trade = session.merge(self.trade)
            trade.alt_starting_balance = alt_starting_balance
            trade.alt_trade_amount = alt_trade_amount
            trade.crypto_starting_balance = crypto_starting_balance
            trade.state = TradeState.ORDERED
            self.db.send_update(trade)

    def set_complete(self, crypto_trade_amount):
        session: Session
        with self.db.db_session() as session:
            trade: Trade = session.merge(self.trade)
            trade.crypto_trade_amount = crypto_trade_amount
            trade.state = TradeState.COMPLETE
            self.db.send_update(trade)


if __name__ == "__main__":
    database = Database(Logger(), Config())
    database.create_database()<|MERGE_RESOLUTION|>--- conflicted
+++ resolved
@@ -183,39 +183,8 @@
     def prune_value_history(self):
         session: Session
         with self.db_session() as session:
-<<<<<<< HEAD
-            session.execute(hourly_update_query)
-            session.execute(daily_update_query)
-            session.execute(weekly_update_query)
-
-            # Early commit to make sure the delete statements work properly.
-            session.commit()
-
-            # The last 24 hours worth of minutely entries will be kept, so
-            # count(coins) * 1440 entries
-            time_diff = _datetime.now() - timedelta(hours=24)
-            session.query(CoinValue).filter(
-                CoinValue.interval == Interval.MINUTELY, CoinValue.datetime < time_diff
-            ).delete()
-
-            # The last 28 days worth of hourly entries will be kept, so count(coins) * 672 entries
-            time_diff = _datetime.now() - timedelta(days=28)
-            session.query(CoinValue).filter(
-                CoinValue.interval == Interval.HOURLY, CoinValue.datetime < time_diff
-            ).delete()
-
-            # The last years worth of daily entries will be kept, so count(coins) * 365 entries
-            time_diff = _datetime.now() - timedelta(days=365)
-            session.query(CoinValue).filter(
-                CoinValue.interval == Interval.DAILY, CoinValue.datetime < time_diff
-            ).delete()
-
-            # All weekly entries will be kept forever
-
-=======
             session.query(CoinValue).delete()
             
->>>>>>> 638d06a0
     def create_database(self):
         Base.metadata.create_all(self.engine)
 
